--- conflicted
+++ resolved
@@ -9,18 +9,13 @@
 repository = "https://github.com/FutureSDR/seify"
 
 [features]
-<<<<<<< HEAD
 # default = ["soapy"]
-default = ["bladerf"]
-=======
-default = ["soapy"]
+default = ["hackrfone", "bladerf"]
 rtlsdr = ["dep:seify-rtlsdr"]
 hackrfone = ["dep:seify-hackrfone"]
->>>>>>> 002a3c3c
 aaronia = ["dep:aaronia-rtsa"]
 aaronia_http = ["dep:ureq"]
 bladerf = ["dep:bladerf"]
-rtlsdr = ["dep:seify-rtlsdr"]
 soapy = ["dep:soapysdr"]
 
 [[example]]
@@ -40,11 +35,8 @@
 [target.'cfg(not(target_arch = "wasm32"))'.dependencies]
 once_cell = "1.20"
 seify-rtlsdr = { path = "crates/rtl-sdr-rs", version = "0.0.3", optional = true }
-<<<<<<< HEAD
-bladerf = { path = "crates/bladerf", optional = true }
-=======
+bladerf = { path = "../seify-bladerf", optional = true }
 seify-hackrfone = { path = "crates/seify-hackrfone", version = "0.1.0", optional = true }
->>>>>>> 002a3c3c
 soapysdr = { version = "0.4", optional = true }
 ureq = { version = "2.10", features = ["json"], optional = true }
 
